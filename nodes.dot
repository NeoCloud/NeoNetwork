digraph "NeoNetwork Nodes"
{
	labelloc="t";
	label="NeoNetwork Nodes";
	rankdir=TD
	node [shape=box]
	c [label="caasih.neocloud.tw"]
	ucbvax [label="router.neocloud.tw"]
	np11 [label="NeoPDP-11"]
	croom [label="CROOM (10.127.1.0/24)"]
	ns [label="NeoSystem"]
	ncuiqh [label="ncuiqh.nerdpol.ovh"]
	fionaLHS [label="fiona.yukipedia.cf"]
	pan [label="r2.neocloud.tw"]
        icecat_Explosion [label="hk-01.nextmoe.cloud.imiku.cn"]
	icecat_Notebook [label="Notebook(10.127.0.64/30)"]
	magicneko_HK01 [label="M-HK1(10.127.4.1)"]
	magicneko_HK02 [label="M-HK2(10.127.4.10)"]
	magicneko_JP01 [label="M-JP1(10.127.4.11)"]
	magicneko_HK03 [label="M-HK3(10.127.4.12)"]
	magicneko_JP02 [label="M-JP2(10.127.4.13)"]
	magicneko_RU01 [lebel="M-RU1(10.127.4.14)"]
	magicneko_JP03 [label="M-JP3(10.127.4.15)"]
	magicneko_CN01 [label="M-CN1(10.127.4.100)"]
	staph [label="s.aureus.ga"]
	chenx97 [label="chenx97.neocloud.tw"]
	JerryXiao [label="jpn.neo.jerryxiao.cc"]

	subgraph cluster_croom {
		label = "CROOM";

		NNPCC -> croom [dir=both]
		NeoBOX -> croom [dir=both]
		cklvax -> croom [dir=both]
		NeoStorage -> croom [dir=both]
	}

	croom -> np11 [dir=both]
	np11 -> ucbvax
	np11 -> pan
	np11 -> c
	ucbvax -> c [dir=both]
	ns -> ucbvax
	ncuiqh -> c [dir=both]
	fionaLHS -> ucbvax [dir=both]
	ns -> pan
	icecat_Explosion -> ucbvax [dir=both]
	pan -> ucbvax [dir=both]
	c -> staph
	ucbvax -> chenx97 [dir=both]
<<<<<<< HEAD
	icecat_Notebook -> icecat_Explosion
	magicneko_HK01-> icecat_Explosion
	magicneko_HK02-> icecat_Explosion
	magicneko_JP01 -> icecat_Explosion
	magicneko_HK03 -> icecat_Explosion
	magicneko_JP02 -> icecat_Explosion
	magicneko_RU01 -> icecat_Explosion
	magicneko_JP03 -> icecat_Explosion
	magicneko_CN01 -> icecat_Explosion
	magicneko_CN01 -> icecat_Notebook
=======
	JerryXiao -> pan [dir=both]
	JerryXiao -> ucbvax [dir=both]
>>>>>>> 8ac9fd60
}<|MERGE_RESOLUTION|>--- conflicted
+++ resolved
@@ -48,7 +48,6 @@
 	pan -> ucbvax [dir=both]
 	c -> staph
 	ucbvax -> chenx97 [dir=both]
-<<<<<<< HEAD
 	icecat_Notebook -> icecat_Explosion
 	magicneko_HK01-> icecat_Explosion
 	magicneko_HK02-> icecat_Explosion
@@ -59,8 +58,6 @@
 	magicneko_JP03 -> icecat_Explosion
 	magicneko_CN01 -> icecat_Explosion
 	magicneko_CN01 -> icecat_Notebook
-=======
 	JerryXiao -> pan [dir=both]
 	JerryXiao -> ucbvax [dir=both]
->>>>>>> 8ac9fd60
 }